from __future__ import annotations

import datetime
import io
import json
import logging
import os

import httpx
import openai
import tiktoken
from tenacity import retry, stop_after_attempt, wait_fixed, retry_if_exception_type

from bot.persistence import ConversationPersistence
from plugin_manager import PluginManager
from pathlib import Path

# Models can be found here: https://platform.openai.com/docs/models/overview
# Models gpt-3.5-turbo-0613 and  gpt-3.5-turbo-16k-0613 will be deprecated on June 13, 2024
GPT_3_MODELS = ("gpt-3.5-turbo", "gpt-3.5-turbo-0301", "gpt-3.5-turbo-0613")
GPT_3_16K_MODELS = ("gpt-3.5-turbo-16k", "gpt-3.5-turbo-16k-0613", "gpt-3.5-turbo-1106", "gpt-3.5-turbo-0125")
GPT_4_MODELS = ("gpt-4", "gpt-4-0314", "gpt-4-0613", "gpt-4-turbo-preview")
GPT_4_32K_MODELS = ("gpt-4-32k", "gpt-4-32k-0314", "gpt-4-32k-0613")
GPT_4_VISION_MODELS = ("gpt-4-vision-preview",)
GPT_4_128K_MODELS = (
"gpt-4-1106-preview", "gpt-4-0125-preview", "gpt-4-turbo-preview", "gpt-4-turbo", "gpt-4-turbo-2024-04-09")
GPT_4O_MODELS = ("gpt-4o",)
GPT_ALL_MODELS = GPT_3_MODELS + GPT_3_16K_MODELS + GPT_4_MODELS + GPT_4_32K_MODELS + GPT_4_VISION_MODELS + GPT_4_128K_MODELS + GPT_4O_MODELS


<<<<<<< HEAD
=======

def load_system_prompt(bot_config):
    config_dir = Path(__file__).parent.parent.resolve() / "config"

    # load yaml config
    with open(config_dir / "system_prompt.md", 'r') as f:
        system_prompt = f.read()

    # system_prompt/
    _data = {'bot_language': bot_config['bot_language']}


    try:
        # fill the template
        system_prompt_r = system_prompt.format(**_data)
        system_prompt = system_prompt_r
    except Exception as e:
        logging.exception(e)

    return system_prompt

>>>>>>> b14f5705
def default_max_tokens(model: str) -> int:
    """
    Gets the default number of max tokens for the given model.
    :param model: The model name
    :return: The default number of max tokens
    """
    base = 1200
    if model in GPT_3_MODELS:
        return base
    elif model in GPT_4_MODELS:
        return base * 2
    elif model in GPT_3_16K_MODELS:
        if model == "gpt-3.5-turbo-1106":
            return 4096
        return base * 4
    elif model in GPT_4_32K_MODELS:
        return base * 8
    elif model in GPT_4_VISION_MODELS:
        return 4096
    elif model in GPT_4_128K_MODELS:
        return 4096
    elif model in GPT_4O_MODELS:
        return 4096


def are_functions_available(model: str) -> bool:
    """
    Whether the given model supports functions
    """
    # Deprecated models
    if model in ("gpt-3.5-turbo-0301", "gpt-4-0314", "gpt-4-32k-0314"):
        return False
    # Stable models will be updated to support functions on June 27, 2023
    if model in (
    "gpt-3.5-turbo", "gpt-3.5-turbo-1106", "gpt-4", "gpt-4-32k", "gpt-4-1106-preview", "gpt-4-0125-preview",
    "gpt-4-turbo-preview"):
        return datetime.date.today() > datetime.date(2023, 6, 27)
    # Models gpt-3.5-turbo-0613 and  gpt-3.5-turbo-16k-0613 will be deprecated on June 13, 2024
    if model in ("gpt-3.5-turbo-0613", "gpt-3.5-turbo-16k-0613"):
        return datetime.date.today() < datetime.date(2024, 6, 13)
    if model == 'gpt-4-vision-preview':
        return False
    return True


# Load translations
parent_dir_path = os.path.join(os.path.dirname(__file__), os.pardir)
translations_file_path = os.path.join(parent_dir_path, 'translations.json')
with open(translations_file_path, 'r', encoding='utf-8') as f:
    translations = json.load(f)


def localized_text(key, bot_language):
    """
    Return translated text for a key in specified bot_language.
    Keys and translations can be found in the translations.json.
    """
    try:
        return translations[bot_language][key]
    except KeyError:
        logging.warning(f"No translation available for bot_language code '{bot_language}' and key '{key}'")
        # Fallback to English if the translation is not available
        if key in translations['en']:
            return translations['en'][key]
        else:
            logging.warning(f"No english definition found for key '{key}' in translations.json")
            # return key as text
            return key


class OpenAIHelper:
    """
    ChatGPT helper class.
    """

    def __init__(self, config: dict, plugin_manager: PluginManager, persistence: ConversationPersistence):
        """
        Initializes the OpenAI helper class with the given configuration.
        :param config: A dictionary containing the GPT configuration
        :param plugin_manager: The plugin manager
        """
        self.persistence = persistence

        http_client = httpx.AsyncClient(proxies=config['proxy']) if 'proxy' in config else None
        self.client = openai.AsyncOpenAI(api_key=config['api_key'], http_client=http_client)
        self.config = config
        self.plugin_manager = plugin_manager
        self.conversations: dict[int: list] = {}  # {chat_id: history}
        self.conversations_vision: dict[int: bool] = {}  # {chat_id: is_vision}
        self.last_updated: dict[int: datetime] = {}  # {chat_id: last_update_timestamp}

    def get_conversation_stats(self, chat_id: int) -> tuple[int, int]:
        """
        Gets the number of messages and tokens used in the conversation.
        :param chat_id: The chat ID
        :return: A tuple containing the number of messages and tokens used
        """
        if chat_id not in self.conversations:
            self.reset_chat_history(chat_id)
        return len(self.conversations[chat_id]), self.__count_tokens(self.conversations[chat_id])

    async def get_chat_response(self, chat_id: int, query: str) -> tuple[str, int]:
        """
        Gets a full response from the GPT model.
        :param chat_id: The chat ID
        :param query: The query to send to the model
        :return: The answer from the model and the number of tokens used
        """
        plugins_used = ()
        response = await self.__common_get_chat_response(chat_id, query)

        answer = ''

        if len(response.choices) > 1 and self.config['n_choices'] > 1:
            for index, choice in enumerate(response.choices):
                content = choice.message.content.strip()
                if index == 0:
                    self.__add_to_history(chat_id, role="assistant", content=content)
                answer += f'{index + 1}\u20e3\n'
                answer += content
                answer += '\n\n'
        else:
            answer = response.choices[0].message.content.strip()
            self.__add_to_history(chat_id, role="assistant", content=answer)

        bot_language = self.config['bot_language']
        show_plugins_used = len(plugins_used) > 0 and self.config['show_plugins_used']
        plugin_names = tuple(self.plugin_manager.get_plugin_source_name(plugin) for plugin in plugins_used)
        if self.config['show_usage']:
            answer += "\n\n---\n" \
                      f"💰 {str(response.usage.total_tokens)} {localized_text('stats_tokens', bot_language)}" \
                      f" ({str(response.usage.prompt_tokens)} {localized_text('prompt', bot_language)}," \
                      f" {str(response.usage.completion_tokens)} {localized_text('completion', bot_language)})"
            if show_plugins_used:
                answer += f"\n🔌 {', '.join(plugin_names)}"
        elif show_plugins_used:
            answer += f"\n\n---\n🔌 {', '.join(plugin_names)}"

        return answer, response.usage.total_tokens

    async def get_chat_response_stream(self, chat_id: int, query: str):
        """
        Stream response from the GPT model.
        :param chat_id: The chat ID
        :param query: The query to send to the model
        :return: The answer from the model and the number of tokens used, or 'not_finished'
        """
        plugins_used = ()
        response = await self.__common_get_chat_response(chat_id, query, stream=True)

        answer = ''
        async for chunk in response:
            if len(chunk.choices) == 0:
                continue
            delta = chunk.choices[0].delta
            if delta.content:
                answer += delta.content
                yield answer, 'not_finished'
        answer = answer.strip()
        self.__add_to_history(chat_id, role="assistant", content=answer)
        tokens_used = str(self.__count_tokens(self.conversations[chat_id]))

        show_plugins_used = len(plugins_used) > 0 and self.config['show_plugins_used']
        plugin_names = tuple(self.plugin_manager.get_plugin_source_name(plugin) for plugin in plugins_used)
        if self.config['show_usage']:
            answer += f"\n\n---\n💰 {tokens_used} {localized_text('stats_tokens', self.config['bot_language'])}"
            if show_plugins_used:
                answer += f"\n🔌 {', '.join(plugin_names)}"
        elif show_plugins_used:
            answer += f"\n\n---\n🔌 {', '.join(plugin_names)}"

        yield answer, tokens_used

    @retry(
        reraise=True,
        retry=retry_if_exception_type(openai.RateLimitError),
        wait=wait_fixed(20),
        stop=stop_after_attempt(3)
    )
    async def __common_get_chat_response(self, chat_id: int, query: str, stream=False):
        """
        Request a response from the GPT model.
        :param chat_id: The chat ID
        :param query: The query to send to the model
        :return: The answer from the model and the number of tokens used
        """
        bot_language = self.config['bot_language']
        try:
            if chat_id not in self.conversations or self.__max_age_reached(chat_id):
                self.reset_chat_history(chat_id)

            self.last_updated[chat_id] = datetime.datetime.now()

            self.__add_to_history(chat_id, role="user", content=query)

            # Summarize the chat history if it's too long to avoid excessive token usage
            token_count = self.__count_tokens(self.conversations[chat_id])
            exceeded_max_tokens = token_count + self.config['max_tokens'] > self.__max_model_tokens()
            exceeded_max_history_size = len(self.conversations[chat_id]) > self.config['max_history_size']

            if exceeded_max_tokens or exceeded_max_history_size:
                logging.info(f'Chat history for chat ID {chat_id} is too long. Summarising...')
                try:
                    summary = await self.__summarise(self.conversations[chat_id][:-1])
                    logging.debug(f'Summary: {summary}')
                    self.reset_chat_history(chat_id, self.conversations[chat_id][0]['content'])
                    self.__add_to_history(chat_id, role="assistant", content=summary)
                    self.__add_to_history(chat_id, role="user", content=query)
                except Exception as e:
                    logging.warning(f'Error while summarising chat history: {str(e)}. Popping elements instead...')
                    self.conversations[chat_id] = self.conversations[chat_id][-self.config['max_history_size']:]

            common_args = {
                'model': self.config['model'] if not self.conversations_vision[chat_id] else self.config[
                    'vision_model'],
                'messages': self.conversations[chat_id],
                'temperature': self.config['temperature'],
                'n': self.config['n_choices'],
                'max_tokens': self.config['max_tokens'],
                'presence_penalty': self.config['presence_penalty'],
                'frequency_penalty': self.config['frequency_penalty'],
                'stream': stream
            }

            if self.config['enable_functions'] and not self.conversations_vision[chat_id]:
                functions = self.plugin_manager.get_functions_specs()
                if len(functions) > 0:
                    common_args['functions'] = self.plugin_manager.get_functions_specs()
                    common_args['function_call'] = 'auto'
            return await self.client.chat.completions.create(**common_args)

        except openai.RateLimitError as e:
            raise e

        except openai.BadRequestError as e:
            raise Exception(f"⚠️ _{localized_text('openai_invalid', bot_language)}._ ⚠️\n{str(e)}") from e

        except Exception as e:
            raise Exception(f"⚠️ _{localized_text('error', bot_language)}._ ⚠️\n{str(e)}") from e

    async def generate_speech(self, text: str) -> tuple[any, int]:
        """
        Generates an audio from the given text using TTS model.
        :param text: The text to send to the model
        :return: The audio in bytes and the text size
        """
        bot_language = self.config['bot_language']
        try:
            response = await self.client.audio.speech.create(
                model=self.config['tts_model'],
                voice=self.config['tts_voice'],
                input=text,
                response_format='opus'
            )

            temp_file = io.BytesIO()
            temp_file.write(response.read())
            temp_file.seek(0)
            return temp_file, len(text)
        except Exception as e:
            raise Exception(f"⚠️ _{localized_text('error', bot_language)}._ ⚠️\n{str(e)}") from e

    async def transcribe(self, filename):
        """
        Transcribes the audio file using the Whisper model.
        """
        try:
            with open(filename, "rb") as audio:
                prompt_text = self.config['whisper_prompt']
                result = await self.client.audio.transcriptions.create(model="whisper-1", file=audio,
                                                                       prompt=prompt_text)
                return result.text
        except Exception as e:
            logging.exception(e)
            raise Exception(f"⚠️ _{localized_text('error', self.config['bot_language'])}._ ⚠️\n{str(e)}") from e

    @retry(
        reraise=True,
        retry=retry_if_exception_type(openai.RateLimitError),
        wait=wait_fixed(20),
        stop=stop_after_attempt(3)
    )
    def reset_chat_history(self, chat_id, content=''):
        """
        Resets the conversation history.
        """
        if content == '':
            content = load_system_prompt(self.config)

        self.conversations[chat_id] = [{"role": "system", "content": content}]
        self.conversations_vision[chat_id] = False

    def __max_age_reached(self, chat_id) -> bool:
        """
        Checks if the maximum conversation age has been reached.
        :param chat_id: The chat ID
        :return: A boolean indicating whether the maximum conversation age has been reached
        """
        if chat_id not in self.last_updated:
            return False
        last_updated = self.last_updated[chat_id]
        now = datetime.datetime.now()
        max_age_minutes = self.config['max_conversation_age_minutes']
        return last_updated < now - datetime.timedelta(minutes=max_age_minutes)

    def __add_function_call_to_history(self, chat_id, function_name, content):
        """
        Adds a function call to the conversation history
        """
        self.conversations[chat_id].append({"role": "function", "name": function_name, "content": content})
        self.persistence.save_conversation(chat_id, self.conversations[chat_id])

    def __add_to_history(self, chat_id, role, content):
        """
        Adds a message to the conversation history.
        :param chat_id: The chat ID
        :param role: The role of the message sender
        :param content: The message content
        """
        self.conversations[chat_id].append({"role": role, "content": content})
        self.persistence.save_conversation(chat_id, self.conversations[chat_id])

    async def __summarise(self, conversation) -> str:
        """
        Summarises the conversation history.
        :param conversation: The conversation history
        :return: The summary
        """
        messages = [
            {"role": "assistant", "content": "Summarize this conversation in 700 characters or less"},
            {"role": "user", "content": str(conversation)}
        ]
        response = await self.client.chat.completions.create(
            model=self.config['model'],
            messages=messages,
            temperature=0.4
        )
        return response.choices[0].message.content

    def __max_model_tokens(self):
        base = 4096
        if self.config['model'] in GPT_3_MODELS:
            return base
        if self.config['model'] in GPT_3_16K_MODELS:
            return base * 4
        if self.config['model'] in GPT_4_MODELS:
            return base * 2
        if self.config['model'] in GPT_4_32K_MODELS:
            return base * 8
        if self.config['model'] in GPT_4_VISION_MODELS:
            return base * 31
        if self.config['model'] in GPT_4_128K_MODELS:
            return base * 31
        if self.config['model'] in GPT_4O_MODELS:
            return base * 31
        raise NotImplementedError(
            f"Max tokens for model {self.config['model']} is not implemented yet."
        )

    # https://github.com/openai/openai-cookbook/blob/main/examples/How_to_count_tokens_with_tiktoken.ipynb
    def __count_tokens(self, messages) -> int:
        """
        Counts the number of tokens required to send the given messages.
        :param messages: the messages to send
        :return: the number of tokens required
        """
        model = self.config['model']
        try:
            encoding = tiktoken.encoding_for_model(model)
        except KeyError:
            encoding = tiktoken.get_encoding("gpt-3.5-turbo")

        if model in GPT_3_MODELS + GPT_3_16K_MODELS:
            tokens_per_message = 4  # every message follows <|start|>{role/name}\n{content}<|end|>\n
            tokens_per_name = -1  # if there's a name, the role is omitted
        elif model in GPT_4_MODELS + GPT_4_32K_MODELS + GPT_4_VISION_MODELS + GPT_4_128K_MODELS + GPT_4O_MODELS:
            tokens_per_message = 3
            tokens_per_name = 1
        else:
            raise NotImplementedError(f"""num_tokens_from_messages() is not implemented for model {model}.""")
        num_tokens = 0
        for message in messages:
            num_tokens += tokens_per_message
            for key, value in message.items():
                if key == 'content':
                    if isinstance(value, str):
                        num_tokens += len(encoding.encode(value))
                    else:
                        for message1 in value:
                            if not (message1['type'] == 'image_url'):
                                num_tokens += len(encoding.encode(message1['text']))
                else:
                    num_tokens += len(encoding.encode(value))
                    if key == "name":
                        num_tokens += tokens_per_name
        num_tokens += 3  # every reply is primed with <|start|>assistant<|message|>
        return num_tokens

<<<<<<< HEAD
    # no longer needed
=======
    # no longer needed

    def __count_tokens_vision(self, image_bytes: bytes) -> int:
        """
        Counts the number of tokens for interpreting an image.
        :param image_bytes: image to interpret
        :return: the number of tokens required
        """
        image_file = io.BytesIO(image_bytes)
        image = Image.open(image_file)
        model = self.config['vision_model']
        if model not in GPT_4_VISION_MODELS:
            raise NotImplementedError(f"""count_tokens_vision() is not implemented for model {model}.""")
        
        w, h = image.size
        if w > h: w, h = h, w
        # this computation follows https://platform.openai.com/docs/guides/vision and https://openai.com/pricing#gpt-4-turbo
        base_tokens = 85
        detail = self.config['vision_detail']
        if detail == 'low':
            return base_tokens
        elif detail == 'high' or detail == 'auto': # assuming worst cost for auto
            f = max(w / 768, h / 2048)
            if f > 1:
                w, h = int(w / f), int(h / f)
            tw, th = (w + 511) // 512, (h + 511) // 512
            tiles = tw * th
            num_tokens = base_tokens + tiles * 170
            return num_tokens
        else:
            raise NotImplementedError(f"""unknown parameter detail={detail} for model {model}.""")

    # No longer works as of July 21st 2023, as OpenAI has removed the billing API
    # def get_billing_current_month(self):
    #     """Gets billed usage for current month from OpenAI API.
    #
    #     :return: dollar amount of usage this month
    #     """
    #     headers = {
    #         "Authorization": f"Bearer {openai.api_key}"
    #     }
    #     # calculate first and last day of current month
    #     today = date.today()
    #     first_day = date(today.year, today.month, 1)
    #     _, last_day_of_month = monthrange(today.year, today.month)
    #     last_day = date(today.year, today.month, last_day_of_month)
    #     params = {
    #         "start_date": first_day,
    #         "end_date": last_day
    #     }
    #     response = requests.get("https://api.openai.com/dashboard/billing/usage", headers=headers, params=params)
    #     billing_data = json.loads(response.text)
    #     usage_month = billing_data["total_usage"] / 100  # convert cent amount to dollars
    #     return usage_month

>>>>>>> b14f5705
<|MERGE_RESOLUTION|>--- conflicted
+++ resolved
@@ -1,5 +1,4 @@
 from __future__ import annotations
-
 import datetime
 import io
 import json
@@ -27,10 +26,6 @@
 GPT_4O_MODELS = ("gpt-4o",)
 GPT_ALL_MODELS = GPT_3_MODELS + GPT_3_16K_MODELS + GPT_4_MODELS + GPT_4_32K_MODELS + GPT_4_VISION_MODELS + GPT_4_128K_MODELS + GPT_4O_MODELS
 
-
-<<<<<<< HEAD
-=======
-
 def load_system_prompt(bot_config):
     config_dir = Path(__file__).parent.parent.resolve() / "config"
 
@@ -51,7 +46,6 @@
 
     return system_prompt
 
->>>>>>> b14f5705
 def default_max_tokens(model: str) -> int:
     """
     Gets the default number of max tokens for the given model.
@@ -295,7 +289,7 @@
     async def generate_speech(self, text: str) -> tuple[any, int]:
         """
         Generates an audio from the given text using TTS model.
-        :param text: The text to send to the model
+        :param prompt: The text to send to the model
         :return: The audio in bytes and the text size
         """
         bot_language = self.config['bot_language']
@@ -450,62 +444,4 @@
         num_tokens += 3  # every reply is primed with <|start|>assistant<|message|>
         return num_tokens
 
-<<<<<<< HEAD
-    # no longer needed
-=======
-    # no longer needed
-
-    def __count_tokens_vision(self, image_bytes: bytes) -> int:
-        """
-        Counts the number of tokens for interpreting an image.
-        :param image_bytes: image to interpret
-        :return: the number of tokens required
-        """
-        image_file = io.BytesIO(image_bytes)
-        image = Image.open(image_file)
-        model = self.config['vision_model']
-        if model not in GPT_4_VISION_MODELS:
-            raise NotImplementedError(f"""count_tokens_vision() is not implemented for model {model}.""")
-        
-        w, h = image.size
-        if w > h: w, h = h, w
-        # this computation follows https://platform.openai.com/docs/guides/vision and https://openai.com/pricing#gpt-4-turbo
-        base_tokens = 85
-        detail = self.config['vision_detail']
-        if detail == 'low':
-            return base_tokens
-        elif detail == 'high' or detail == 'auto': # assuming worst cost for auto
-            f = max(w / 768, h / 2048)
-            if f > 1:
-                w, h = int(w / f), int(h / f)
-            tw, th = (w + 511) // 512, (h + 511) // 512
-            tiles = tw * th
-            num_tokens = base_tokens + tiles * 170
-            return num_tokens
-        else:
-            raise NotImplementedError(f"""unknown parameter detail={detail} for model {model}.""")
-
-    # No longer works as of July 21st 2023, as OpenAI has removed the billing API
-    # def get_billing_current_month(self):
-    #     """Gets billed usage for current month from OpenAI API.
-    #
-    #     :return: dollar amount of usage this month
-    #     """
-    #     headers = {
-    #         "Authorization": f"Bearer {openai.api_key}"
-    #     }
-    #     # calculate first and last day of current month
-    #     today = date.today()
-    #     first_day = date(today.year, today.month, 1)
-    #     _, last_day_of_month = monthrange(today.year, today.month)
-    #     last_day = date(today.year, today.month, last_day_of_month)
-    #     params = {
-    #         "start_date": first_day,
-    #         "end_date": last_day
-    #     }
-    #     response = requests.get("https://api.openai.com/dashboard/billing/usage", headers=headers, params=params)
-    #     billing_data = json.loads(response.text)
-    #     usage_month = billing_data["total_usage"] / 100  # convert cent amount to dollars
-    #     return usage_month
-
->>>>>>> b14f5705
+    # no longer needed